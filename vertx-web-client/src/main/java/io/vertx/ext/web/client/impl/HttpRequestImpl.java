--- conflicted
+++ resolved
@@ -56,7 +56,7 @@
   boolean followRedirects;
   boolean ssl;
   
-  private List<Consumer<HttpContext>> onContextCreated;
+  private List<Consumer<HttpContext<?>>> onContextCreated;
 
   HttpRequestImpl(WebClientImpl client, HttpMethod method, boolean ssl, int port, String host, String uri, BodyCodec<T>
           codec, WebClientOptions options) {
@@ -233,7 +233,7 @@
     send("multipart/form-data", body, handler);
   }
   
-  protected void addOnContextCreated(Consumer<HttpContext> consumer) {
+  protected void addOnContextCreated(Consumer<HttpContext<?>> consumer) {
     if (this.onContextCreated == null) {
       this.onContextCreated = new ArrayList<>();
     }
@@ -241,17 +241,12 @@
   }
 
   private void send(String contentType, Object body, Handler<AsyncResult<HttpResponse<T>>> handler) {
-<<<<<<< HEAD
-    HttpContext ex = new HttpContext(((HttpClientImpl)client.client).getVertx().getOrCreateContext(), this, contentType, body, (Handler)handler);
+    HttpContext<T> ex = new HttpContext<T>(((HttpClientImpl)client.client).getVertx().getOrCreateContext(), handler);
     if (onContextCreated != null) {
-      for (Consumer<HttpContext> c : onContextCreated) {
+      for (Consumer<HttpContext<?>> c : onContextCreated) {
         c.accept(ex);
       }
     }
-    ex.interceptAndSend();
-=======
-    HttpContext<T> ex = new HttpContext<T>(((HttpClientImpl)client.client).getVertx().getOrCreateContext(), handler);
     ex.prepareRequest(this, contentType, body);
->>>>>>> 44db36f3
   }
 }