--- conflicted
+++ resolved
@@ -30,7 +30,6 @@
 import io.vertx.ext.web.Router;
 import io.vertx.ext.web.handler.CorsHandler;
 import org.reactivestreams.Publisher;
-import org.reactivestreams.Subscriber;
 
 import java.util.EnumSet;
 import java.util.HashMap;
@@ -60,20 +59,13 @@
 
     router.route().handler(CorsHandler.create("*").allowedMethods(EnumSet.of(GET, POST)));
 
+    router.route("/graphql").handler(ApolloWSHandler.create(setupWsGraphQL()));
+
     GraphQLHandlerOptions graphQLHandlerOptions = new GraphQLHandlerOptions()
       .setRequestBatchingEnabled(true);
-<<<<<<< HEAD
     router.route("/graphql").handler(GraphQLHandler.create(setupGraphQL(), graphQLHandlerOptions));
-=======
-    GraphQL graphQL = setupGraphQL();
-    GraphQL graphWsQL = setupWsGraphQL();
 
-    router.route("/graphql").handler(ApolloWSHandler.create(graphWsQL));
-    router.route("/graphql").handler(GraphQLHandler.create(graphQL, graphQLHandlerOptions));
->>>>>>> acfa2662
-
-    final HttpServerOptions httpServerOptions = new HttpServerOptions()
-      .setWebsocketSubProtocols("graphql-ws");
+    HttpServerOptions httpServerOptions = new HttpServerOptions().setWebsocketSubProtocols("graphql-ws");
     vertx.createHttpServer(httpServerOptions)
       .requestHandler(router)
       .listen(8080)
