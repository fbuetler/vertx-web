--- conflicted
+++ resolved
@@ -44,9 +44,7 @@
 import io.vertx.ext.bridge.BridgeEventType;
 import io.vertx.ext.bridge.PermittedOptions;
 import io.vertx.ext.web.Session;
-import io.vertx.ext.web.handler.sockjs.BridgeEvent;
-import io.vertx.ext.web.handler.sockjs.BridgeOptions;
-import io.vertx.ext.web.handler.sockjs.SockJSSocket;
+import io.vertx.ext.web.handler.sockjs.*;
 
 import java.util.ArrayList;
 import java.util.HashMap;
@@ -319,18 +317,11 @@
         PingInfo pingInfo = new PingInfo();
         pingInfo.timerID = vertx.setPeriodic(pingTimeout, id -> {
           if (System.currentTimeMillis() - pingInfo.lastPing >= pingTimeout) {
-<<<<<<< HEAD
-        	// Trigger an event to allow custom behavior before disconnecting client.
-            checkCallHook(() -> new BridgeEventImpl(BridgeEventType.SOCKET_IDLE, null, sock), null, null);
-            // We didn't receive a ping in time so close the socket
-            sock.close((short) 1001, "Session expired");
-=======
         	  	// Trigger an event to allow custom behavior before disconnecting client.
             checkCallHook(() -> new BridgeEventImpl(BridgeEventType.SOCKET_IDLE, null, sock),
             		// We didn't receive a ping in time so close the socket
-            		sock::close, 
+              () -> sock.close((short) 1001, "Session expired"),
             		() -> replyError(sock, "rejected"));
->>>>>>> f7d5510f
           }
         });
         SockInfo sockInfo = new SockInfo();
